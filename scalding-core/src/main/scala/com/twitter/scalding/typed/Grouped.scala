--- conflicted
+++ resolved
@@ -435,7 +435,6 @@
     else mapValueStream(_.take(n))
 
   override lazy val toTypedPipe =
-<<<<<<< HEAD
     groupOpWithValueSort[V1](valueSort = Some(valueSort)) { gb =>
        // If its an ordered serialization we need to unbox
       val mappedGB =
@@ -446,13 +445,9 @@
         else
           gb
 
-      mappedGB.reducers(reducers.getOrElse(-1))
-=======
-    groupOp {
-      _.sortBy(Grouped.valueSorting(valueSort))
+      mappedGB
         .reducers(reducers.getOrElse(-1))
         .setDescriptions(descriptions)
->>>>>>> ed4e24dc
     }
 }
 
