--- conflicted
+++ resolved
@@ -16,14 +16,9 @@
 package com.twitter.scalding.typed
 
 import com.twitter.algebird.{ CMS, CMSHasher }
-<<<<<<< HEAD
-import com.twitter.scalding.serialization.OrderedSerialization
-import com.twitter.scalding.serialization.macros.impl
-=======
 import com.twitter.scalding.serialization.macros.impl.BinaryOrdering._
 import com.twitter.scalding.serialization.{ OrderedSerialization, OrderedSerialization2 }
 
->>>>>>> 0824ff01
 import scala.language.experimental.macros
 
 object Sketched {
@@ -101,7 +96,7 @@
   right: TypedPipe[(K, V2)],
   numReducers: Int)(joiner: (K, V, Iterable[V2]) => Iterator[R])
   extends MustHaveReducers {
-  private implicit def  ordSer: OrderedSerialization[(Int,K)] = macro impl.OrderedSerializationProviderImpl[(Int,K)]
+
   def reducers = Some(numReducers)
 
   //the most of any one reducer we want to try to take up with a single key
@@ -130,16 +125,6 @@
       .withReducers(numReducers)
       .map{ case ((r, k), v) => (k, v) }
   }
-
-  private implicit def intKeyOrd: Ordering[(Int, K)] = {
-    val kord = implicitly[Ordering[K]]
-
-    kord match {
-      case kos: OrderedSerialization[_] => new OrderedSerialization2(ordSer[Int], kos.asInstanceOf[OrderedSerialization[K]])
-      case _ => Ordering.Tuple2[Int, K]
-    }
-  }
-
 }
 
 object SketchJoined {
