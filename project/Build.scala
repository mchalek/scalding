package scalding

import sbt._
import Keys._
import sbtassembly.Plugin._
import AssemblyKeys._
import com.typesafe.tools.mima.plugin.MimaPlugin.mimaDefaultSettings
import com.typesafe.tools.mima.plugin.MimaKeys._
import scalariform.formatter.preferences._
import com.typesafe.sbt.SbtScalariform._

import scala.collection.JavaConverters._

object ScaldingBuild extends Build {
  val printDependencyClasspath = taskKey[Unit]("Prints location of the dependencies")

  val sharedSettings = Project.defaultSettings ++ assemblySettings ++ scalariformSettings ++ Seq(
    organization := "com.twitter",

    //TODO: Change to 2.10.* when Twitter moves to Scala 2.10 internally
    scalaVersion := "2.9.3",

    crossScalaVersions := Seq("2.9.3", "2.10.3"),

    ScalariformKeys.preferences := formattingPreferences,

    javacOptions ++= Seq("-source", "1.6", "-target", "1.6"),

    javacOptions in doc := Seq("-source", "1.6"),

    libraryDependencies ++= Seq(
      "org.scalacheck" %% "scalacheck" % "1.10.0" % "test",
      "org.scala-tools.testing" %% "specs" % "1.6.9" % "test",
      "org.mockito" % "mockito-all" % "1.8.5" % "test"
    ),

    resolvers ++= Seq(
      "snapshots" at "http://oss.sonatype.org/content/repositories/snapshots",
      "releases" at "http://oss.sonatype.org/content/repositories/releases",
      "Concurrent Maven Repo" at "http://conjars.org/repo",
      "Clojars Repository" at "http://clojars.org/repo",
      "Twitter Maven" at "http://maven.twttr.com",
      "Cloudera" at "https://repository.cloudera.com/artifactory/cloudera-repos/"
    ),

    printDependencyClasspath := {
      val cp = (dependencyClasspath in Compile).value
      cp.foreach(f => println(s"${f.metadata.get(moduleID.key)} => ${f.data}"))
    },

    parallelExecution in Test := false,

    scalacOptions ++= Seq("-unchecked", "-deprecation"),

    // Uncomment if you don't want to run all the tests before building assembly
    // test in assembly := {},

    // Publishing options:

    publishMavenStyle := true,

    publishArtifact in Test := false,

    pomIncludeRepository := {
      x => false
    },

    publishTo <<= version { v =>
      Some(
        if (v.trim.endsWith("SNAPSHOT"))
          Opts.resolver.sonatypeSnapshots
        else
          Opts.resolver.sonatypeStaging
          //"twttr" at "http://artifactory.local.twitter.com/libs-releases-local"
      )
    },

    // Janino includes a broken signature, and is not needed:
    excludedJars in assembly <<= (fullClasspath in assembly) map {
      cp =>
        val excludes = Set("jsp-api-2.1-6.1.14.jar", "jsp-2.1-6.1.14.jar",
          "jasper-compiler-5.5.12.jar", "janino-2.5.16.jar")
        cp filter {
          jar => excludes(jar.data.getName)
        }
    },
    // Some of these files have duplicates, let's ignore:
    mergeStrategy in assembly <<= (mergeStrategy in assembly) {
      (old) => {
        case s if s.endsWith(".class") => MergeStrategy.last
        case s if s.endsWith("project.clj") => MergeStrategy.concat
        case s if s.endsWith(".html") => MergeStrategy.last
        case s if s.endsWith(".dtd") => MergeStrategy.last
        case s if s.endsWith(".xsd") => MergeStrategy.last
        case s if s.endsWith(".jnilib") => MergeStrategy.rename
        case s if s.endsWith("jansi.dll") => MergeStrategy.rename
        case x => old(x)
      }
    },

    pomExtra := (
      <url>https://github.com/twitter/scalding</url>
        <licenses>
          <license>
            <name>Apache 2</name>
            <url>http://www.apache.org/licenses/LICENSE-2.0.txt</url>
            <distribution>repo</distribution>
            <comments>A business-friendly OSS license</comments>
          </license>
        </licenses>
        <scm>
          <url>git@github.com:twitter/scalding.git</url>
          <connection>scm:git:git@github.com:twitter/scalding.git</connection>
        </scm>
        <developers>
          <developer>
            <id>posco</id>
            <name>Oscar Boykin</name>
            <url>http://twitter.com/posco</url>
          </developer>
          <developer>
            <id>avibryant</id>
            <name>Avi Bryant</name>
            <url>http://twitter.com/avibryant</url>
          </developer>
          <developer>
            <id>argyris</id>
            <name>Argyris Zymnis</name>
            <url>http://twitter.com/argyris</url>
          </developer>
        </developers>)
  ) ++ mimaDefaultSettings

  lazy val scalding = Project(
    id = "scalding",
    base = file("."),
    settings = sharedSettings ++ DocGen.publishSettings
  ).settings(
    test := {},
    publish := {}, // skip publishing for this root project.
    publishLocal := {}
  ).aggregate(
    scaldingArgs,
    scaldingDate,
    scaldingCore,
    scaldingCommons,
    scaldingAvro,
    scaldingParquet,
    scaldingRepl,
    scaldingJson,
    scaldingJdbc,
    scaldingHadoopTest,
    maple
  )

  lazy val formattingPreferences = {
    import scalariform.formatter.preferences._
    FormattingPreferences().
      setPreference(AlignParameters, false).
      setPreference(PreserveSpaceBeforeArguments, true)
  }

  /**
   * This returns the youngest jar we released that is compatible with
   * the current.
   */
  val unreleasedModules = Set[String]("hadoop-test") //releases 0.11

  def youngestForwardCompatible(subProj: String) =
    Some(subProj)
      .filterNot(unreleasedModules.contains(_))
      .map {
      s => "com.twitter" % ("scalding-" + s + "_2.9.3") % "0.10.0"
    }

  def module(name: String) = {
    val id = "scalding-%s".format(name)
    Project(id = id, base = file(id), settings = sharedSettings ++ Seq(
      Keys.name := id,
      previousArtifact := youngestForwardCompatible(name))
    )
  }

  lazy val scaldingArgs = module("args")

  lazy val scaldingDate = module("date")

  lazy val cascadingVersion =
    System.getenv.asScala.getOrElse("SCALDING_CASCADING_VERSION", "2.5.4")

  lazy val cascadingJDBCVersion =
    System.getenv.asScala.getOrElse("SCALDING_CASCADING_JDBC_VERSION", "2.5.2")

  val hadoopVersion = "1.2.1"
  val algebirdVersion = "0.5.0"
  val bijectionVersion = "0.6.2"
  val chillVersion = "0.3.6"
  val slf4jVersion = "1.6.6"

  lazy val scaldingCore = module("core").settings(
    libraryDependencies ++= Seq(
      "cascading" % "cascading-core" % cascadingVersion,
      "cascading" % "cascading-local" % cascadingVersion,
      "cascading" % "cascading-hadoop" % cascadingVersion,
      "com.twitter" %% "chill" % chillVersion,
      "com.twitter" % "chill-hadoop" % chillVersion,
      "com.twitter" % "chill-java" % chillVersion,
      "com.twitter" %% "bijection-core" % bijectionVersion,
      "com.twitter" %% "algebird-core" % algebirdVersion,
      "org.apache.hadoop" % "hadoop-core" % hadoopVersion % "provided",
      "org.slf4j" % "slf4j-api" % slf4jVersion,
      "org.slf4j" % "slf4j-log4j12" % slf4jVersion % "provided"
    )
  ).dependsOn(scaldingArgs, scaldingDate, maple)

  lazy val scaldingCommons = module("commons").settings(
    libraryDependencies ++= Seq(
      "com.backtype" % "dfs-datastores-cascading" % "1.3.4",
      "com.backtype" % "dfs-datastores" % "1.3.4",
      // TODO: split into scalding-protobuf
      "com.google.protobuf" % "protobuf-java" % "2.4.1",
      "com.twitter" %% "bijection-core" % bijectionVersion,
      "com.twitter" %% "algebird-core" % algebirdVersion,
      "com.twitter" %% "chill" % chillVersion,
      "com.twitter.elephantbird" % "elephant-bird-cascading2" % "4.4",
      "com.hadoop.gplcompression" % "hadoop-lzo" % "0.4.16",
      // TODO: split this out into scalding-thrift
      "org.apache.thrift" % "libthrift" % "0.5.0",
      "org.slf4j" % "slf4j-api" % slf4jVersion,
      "org.slf4j" % "slf4j-log4j12" % slf4jVersion % "provided",
      "org.scalacheck" %% "scalacheck" % "1.10.0" % "test",
      "org.scala-tools.testing" %% "specs" % "1.6.9" % "test"
    )
  ).dependsOn(scaldingArgs, scaldingDate, scaldingCore)

  lazy val scaldingAvro = module("avro").settings(
    libraryDependencies ++= Seq(
      "cascading.avro" % "avro-scheme" % "2.1.2",
      "org.apache.avro" % "avro" % "1.7.4",
      "org.slf4j" % "slf4j-api" % slf4jVersion,
      "org.apache.hadoop" % "hadoop-core" % hadoopVersion % "provided",
      "org.slf4j" % "slf4j-log4j12" % slf4jVersion % "test",
      "org.scalacheck" %% "scalacheck" % "1.10.0" % "test",
      "org.scala-tools.testing" %% "specs" % "1.6.9" % "test"
    )
  ).dependsOn(scaldingCore)

  lazy val scaldingParquet = module("parquet").settings(
    libraryDependencies ++= Seq(
      "com.twitter" % "parquet-cascading" % "1.4.0",
      "org.slf4j" % "slf4j-api" % slf4jVersion,
      "org.apache.hadoop" % "hadoop-core" % hadoopVersion % "provided",
      "org.slf4j" % "slf4j-log4j12" % slf4jVersion % "test",
      "org.scalacheck" %% "scalacheck" % "1.10.0" % "test",
      "org.scala-tools.testing" %% "specs" % "1.6.9" % "test"
    )
  ).dependsOn(scaldingCore)

<<<<<<< HEAD
  lazy val scaldingRepl = Project(
    id = "scalding-repl",
    base = file("scalding-repl"),
    settings = sharedSettings
  ).settings(
    name := "scalding-repl",
    previousArtifact := None,
    initialCommands in console := """
      import com.twitter.scalding._
      import com.twitter.scalding.ReplImplicits._
      import com.twitter.scalding.ReplImplicitContext._
      """,
=======
  lazy val scaldingRepl = module("repl").settings(
>>>>>>> 65f21921
    libraryDependencies <++= (scalaVersion) { scalaVersion => Seq(
      "org.scala-lang" % "jline" % scalaVersion,
      "org.scala-lang" % "scala-compiler" % scalaVersion,
      "org.apache.hadoop" % "hadoop-core" % hadoopVersion % "provided",
      "org.slf4j" % "slf4j-api" % slf4jVersion,
      "org.slf4j" % "slf4j-log4j12" % slf4jVersion % "provided"
    )
    }
  ).dependsOn(scaldingCore)

  lazy val scaldingJson = module("json").settings(
    libraryDependencies <++= (scalaVersion) { scalaVersion => Seq(
      "org.apache.hadoop" % "hadoop-core" % hadoopVersion % "provided",
      "com.fasterxml.jackson.module" %% "jackson-module-scala" % "2.2.3"
    )
    }
  ).dependsOn(scaldingCore)

  lazy val scaldingJdbc = module("jdbc").settings(
    libraryDependencies <++= (scalaVersion) { scalaVersion => Seq(
      "org.apache.hadoop" % "hadoop-core" % hadoopVersion % "provided",
      "cascading" % "cascading-jdbc-core" % cascadingJDBCVersion,
      "cascading" % "cascading-jdbc-mysql" % cascadingJDBCVersion
    )
    }
  ).dependsOn(scaldingCore)

  lazy val scaldingHadoopTest = module("hadoop-test").settings(
    libraryDependencies <++= (scalaVersion) { scalaVersion => Seq(
      ("org.apache.hadoop" % "hadoop-core" % hadoopVersion),
      ("org.apache.hadoop" % "hadoop-minicluster" % hadoopVersion),
      "org.slf4j" % "slf4j-api" % slf4jVersion,
      "org.slf4j" % "slf4j-log4j12" % slf4jVersion
    )
    }
  ).dependsOn(scaldingCore)

  // This one uses a different naming convention
  lazy val maple = Project(
    id = "maple",
    base = file("maple"),
    settings = sharedSettings
  ).settings(
    name := "maple",
    previousArtifact := None,
    crossPaths := false,
    autoScalaLibrary := false,
    libraryDependencies <++= (scalaVersion) { scalaVersion => Seq(
      "org.apache.hadoop" % "hadoop-core" % hadoopVersion % "provided",
      "org.apache.hbase" % "hbase" % "0.94.5" % "provided",
      "cascading" % "cascading-hadoop" % cascadingVersion
    )
    }
  )
}<|MERGE_RESOLUTION|>--- conflicted
+++ resolved
@@ -256,22 +256,12 @@
     )
   ).dependsOn(scaldingCore)
 
-<<<<<<< HEAD
-  lazy val scaldingRepl = Project(
-    id = "scalding-repl",
-    base = file("scalding-repl"),
-    settings = sharedSettings
-  ).settings(
-    name := "scalding-repl",
-    previousArtifact := None,
+  lazy val scaldingRepl = module("repl").settings(
     initialCommands in console := """
       import com.twitter.scalding._
       import com.twitter.scalding.ReplImplicits._
       import com.twitter.scalding.ReplImplicitContext._
       """,
-=======
-  lazy val scaldingRepl = module("repl").settings(
->>>>>>> 65f21921
     libraryDependencies <++= (scalaVersion) { scalaVersion => Seq(
       "org.scala-lang" % "jline" % scalaVersion,
       "org.scala-lang" % "scala-compiler" % scalaVersion,
